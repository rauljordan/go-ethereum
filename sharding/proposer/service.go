--- conflicted
+++ resolved
@@ -88,11 +88,7 @@
 	period := new(big.Int).Div(blockNumber.Number(), big.NewInt(p.config.PeriodLength))
 
 	// Create collation.
-<<<<<<< HEAD
-	collation, err := createCollation(p.client, p.shard.ShardID(), period, txs)
-=======
-	collation, err := createCollation(p.client, p.client.Account(), p.client, big.NewInt(int64(p.shardID)), period, txs)
->>>>>>> 0ac6de56
+	collation, err := createCollation(p.client, p.client.Account(), p.client, p.shard.ShardID(), period, txs)
 	if err != nil {
 		log.Error(fmt.Sprintf("Could not create collation: %v", err))
 		return
