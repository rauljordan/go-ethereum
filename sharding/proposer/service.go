// Package proposer defines all relevant functionality for a Proposer actor
// within the minimal sharding protocol.
package proposer

import (
	"context"
	"crypto/rand"
	"fmt"
	"math/big"

	"github.com/ethereum/go-ethereum/common"
	"github.com/ethereum/go-ethereum/core/types"
	"github.com/ethereum/go-ethereum/ethdb"
	"github.com/ethereum/go-ethereum/log"
	"github.com/ethereum/go-ethereum/sharding"
	"github.com/ethereum/go-ethereum/sharding/mainchain"
	"github.com/ethereum/go-ethereum/sharding/p2p"
)

// Proposer holds functionality required to run a collation proposer
// in a sharded system. Must satisfy the Service interface defined in
// sharding/service.go.
type Proposer struct {
	client       *mainchain.SMCClient
	shardp2p     sharding.ShardP2P
	txpool       sharding.TXPool
	shardChainDb ethdb.Database
	shardID      int
}

// NewProposer creates a struct instance of a proposer service.
// It will have access to a mainchain client, a shardp2p network,
// and a shard transaction pool.
<<<<<<< HEAD
func NewProposer(client *mainchain.SMCClient, shardp2p sharding.ShardP2P, txpool sharding.TXPool, shardChainDb ethdb.Database) (*Proposer, error) {
	return &Proposer{client, shardp2p, txpool, shardChainDb}, nil
=======
func NewProposer(client *mainchain.SMCClient, shardp2p sharding.ShardP2P, txpool sharding.TXPool, shardChainDb ethdb.Database, shardID int) (*Proposer, error) {
	// Initializes a  directory persistent db.
	return &Proposer{client, shardp2p, txpool, shardChainDb, shardID}, nil
>>>>>>> 40d7a6d0
}

// Start the main loop for proposing collations.
func (p *Proposer) Start() error {
<<<<<<< HEAD
	log.Info("Starting proposer service")
	go p.proposeCollations()
	go p.handleCollationBodyRequests()
	go simulateNotaryRequests()
	return nil
}

// Stop the main loop for proposing collations.
func (p *Proposer) Stop() error {
	log.Info("Stopping proposer service")
	return nil
}

// handleCollationBodyRequests subscribes to messages from the shardp2p
// network and responds to a specific peer that requested the body using
// the feed exposed by the p2p server's API.
func (p *Proposer) handleCollationBodyRequests() {
	feed := p.shardp2p.Feed(sharding.CollationBodyRequest{})
	ch := make(chan p2p.Message, 100)
	sub := feed.Subscribe(ch)
	// TODO: close chan and unsubscribe in Stop()
	for {
		req := <-ch
		// TODO: fetch data from db
		// res := buildResponse(req.Data)
		// Reply to that specific peer only.
		p2pserver.Send(nil, req.Peer)
	}
}

// proposeCollations is the main event loop of a proposer service that listens for
// incoming transactions and adds them to the SMC.
func (p *Proposer) proposeCollations() {
=======
	log.Info(fmt.Sprintf("Starting proposer service in shard %d", p.shardID))
>>>>>>> 40d7a6d0

	// TODO: Receive TXs from shard TX generator or TXpool (Github Issues 153 and 161)
	var txs []*types.Transaction
	for i := 0; i < 10; i++ {
		data := make([]byte, 1024)
		rand.Read(data)
		txs = append(txs, types.NewTransaction(0, common.HexToAddress("0x0"),
			nil, 0, nil, data))
	}

	// Get current block number.
	blockNumber, err := p.client.ChainReader().BlockByNumber(context.Background(), nil)
	if err != nil {
		log.Error(fmt.Sprintf("Could not fetch current block number: %v", err))
		return
	}
	period := new(big.Int).Div(blockNumber.Number(), big.NewInt(sharding.PeriodLength))

	// Create collation.
	collation, err := createCollation(p.client, big.NewInt(int64(p.shardID)), period, txs)
	if err != nil {
		log.Error(fmt.Sprintf("Could not create collation: %v", err))
		return
	}

	// Check SMC if we can submit header before addHeader
	canAdd, err := checkHeaderAdded(p.client, big.NewInt(int64(p.shardID)), period)
	if err != nil {
		log.Error(fmt.Sprintf("Could not check if we can submit header: %v", err))
		return
	}
	if canAdd {
		addHeader(p.client, collation)
	}
<<<<<<< HEAD
=======

	return nil
}

// Stop the main loop for proposing collations.
func (p *Proposer) Stop() error {
	log.Info(fmt.Sprintf("Stopping proposer service in shard %d", p.shardID))
	return nil
>>>>>>> 40d7a6d0
}<|MERGE_RESOLUTION|>--- conflicted
+++ resolved
@@ -31,19 +31,13 @@
 // NewProposer creates a struct instance of a proposer service.
 // It will have access to a mainchain client, a shardp2p network,
 // and a shard transaction pool.
-<<<<<<< HEAD
-func NewProposer(client *mainchain.SMCClient, shardp2p sharding.ShardP2P, txpool sharding.TXPool, shardChainDb ethdb.Database) (*Proposer, error) {
-	return &Proposer{client, shardp2p, txpool, shardChainDb}, nil
-=======
 func NewProposer(client *mainchain.SMCClient, shardp2p sharding.ShardP2P, txpool sharding.TXPool, shardChainDb ethdb.Database, shardID int) (*Proposer, error) {
 	// Initializes a  directory persistent db.
 	return &Proposer{client, shardp2p, txpool, shardChainDb, shardID}, nil
->>>>>>> 40d7a6d0
 }
 
 // Start the main loop for proposing collations.
 func (p *Proposer) Start() error {
-<<<<<<< HEAD
 	log.Info("Starting proposer service")
 	go p.proposeCollations()
 	go p.handleCollationBodyRequests()
@@ -77,9 +71,6 @@
 // proposeCollations is the main event loop of a proposer service that listens for
 // incoming transactions and adds them to the SMC.
 func (p *Proposer) proposeCollations() {
-=======
-	log.Info(fmt.Sprintf("Starting proposer service in shard %d", p.shardID))
->>>>>>> 40d7a6d0
 
 	// TODO: Receive TXs from shard TX generator or TXpool (Github Issues 153 and 161)
 	var txs []*types.Transaction
@@ -114,8 +105,6 @@
 	if canAdd {
 		addHeader(p.client, collation)
 	}
-<<<<<<< HEAD
-=======
 
 	return nil
 }
@@ -124,5 +113,4 @@
 func (p *Proposer) Stop() error {
 	log.Info(fmt.Sprintf("Stopping proposer service in shard %d", p.shardID))
 	return nil
->>>>>>> 40d7a6d0
 }