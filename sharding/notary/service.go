// Package notary defines all relevant functionality for a Notary actor
// within a sharded Ethereum blockchain.
package notary

import (
	"fmt"

	"github.com/ethereum/go-ethereum/ethdb"
	"github.com/ethereum/go-ethereum/log"
	"github.com/ethereum/go-ethereum/sharding/mainchain"
	"github.com/ethereum/go-ethereum/sharding/p2p"
<<<<<<< HEAD
=======
	"github.com/ethereum/go-ethereum/sharding/params"
>>>>>>> 4673afe7
)

// Notary holds functionality required to run a collation notary
// in a sharded system. Must satisfy the Service interface defined in
// sharding/service.go.
type Notary struct {
	config       *params.Config
	smcClient    *mainchain.SMCClient
<<<<<<< HEAD
	shardp2p     *p2p.Server
=======
	p2p          *p2p.Server
>>>>>>> 4673afe7
	shardChainDb ethdb.Database
}

// NewNotary creates a new notary instance.
<<<<<<< HEAD
func NewNotary(smcClient *mainchain.SMCClient, shardp2p *p2p.Server, shardChainDb ethdb.Database) (*Notary, error) {
	return &Notary{smcClient, shardp2p, shardChainDb}, nil
=======
func NewNotary(config *params.Config, smcClient *mainchain.SMCClient, p2p *p2p.Server, shardChainDb ethdb.Database) (*Notary, error) {
	return &Notary{config, smcClient, p2p, shardChainDb}, nil
>>>>>>> 4673afe7
}

// Start the main routine for a notary.
func (n *Notary) Start() {
	log.Info("Starting notary service")
	go n.notarizeCollations()
}

// Stop the main loop for notarizing collations.
func (n *Notary) Stop() error {
	log.Info("Stopping notary service")
	return nil
}

func (n *Notary) notarizeCollations() {
	// TODO: handle this better through goroutines. Right now, these methods
	// are blocking.
	if n.smcClient.DepositFlag() {
		if err := joinNotaryPool(n.config, n.smcClient); err != nil {
			log.Error(fmt.Sprintf("Could not fetch current block number: %v", err))
			return
		}
	}

	if err := subscribeBlockHeaders(n.smcClient); err != nil {
		log.Error(fmt.Sprintf("Could not fetch current block number: %v", err))
		return
	}
}<|MERGE_RESOLUTION|>--- conflicted
+++ resolved
@@ -9,10 +9,7 @@
 	"github.com/ethereum/go-ethereum/log"
 	"github.com/ethereum/go-ethereum/sharding/mainchain"
 	"github.com/ethereum/go-ethereum/sharding/p2p"
-<<<<<<< HEAD
-=======
 	"github.com/ethereum/go-ethereum/sharding/params"
->>>>>>> 4673afe7
 )
 
 // Notary holds functionality required to run a collation notary
@@ -21,22 +18,13 @@
 type Notary struct {
 	config       *params.Config
 	smcClient    *mainchain.SMCClient
-<<<<<<< HEAD
-	shardp2p     *p2p.Server
-=======
 	p2p          *p2p.Server
->>>>>>> 4673afe7
 	shardChainDb ethdb.Database
 }
 
 // NewNotary creates a new notary instance.
-<<<<<<< HEAD
-func NewNotary(smcClient *mainchain.SMCClient, shardp2p *p2p.Server, shardChainDb ethdb.Database) (*Notary, error) {
-	return &Notary{smcClient, shardp2p, shardChainDb}, nil
-=======
 func NewNotary(config *params.Config, smcClient *mainchain.SMCClient, p2p *p2p.Server, shardChainDb ethdb.Database) (*Notary, error) {
 	return &Notary{config, smcClient, p2p, shardChainDb}, nil
->>>>>>> 4673afe7
 }
 
 // Start the main routine for a notary.
