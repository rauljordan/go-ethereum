package notary

import (
	"github.com/ethereum/go-ethereum/log"
	"github.com/ethereum/go-ethereum/sharding"
	"github.com/ethereum/go-ethereum/sharding/database"
	"github.com/ethereum/go-ethereum/sharding/node"
<<<<<<< HEAD

	cli "gopkg.in/urfave/cli.v1"
=======
>>>>>>> 9db61616
)

// Notary holds functionality required to run a collation notary
// in a sharded system. Must satisfy the Service interface defined in
// sharding/service.go.
type Notary struct {
	node    node.Node
	shardDB sharding.ShardBackend
}

// NewNotary creates a new notary instance.
<<<<<<< HEAD
func NewNotary(ctx *cli.Context, node node.Node) (*Notary, error) {
	// Initializes a shardDB that writes to disk at /path/to/datadir/shardchaindata.
	// This DB can be used by the Notary service to create Shard struct
	// instances.
	shardDB, err := database.NewShardDB(node.Context(), "shardchaindata")
	if err != nil {
		return nil, err
	}
	return &Notary{node, shardDB}, nil
=======
func NewNotary(node node.Node) (*Notary, error) {
	return &Notary{node}, nil
>>>>>>> 9db61616
}

// Start the main routine for a notary.
func (n *Notary) Start() error {
	log.Info("Starting notary service")

	// TODO: handle this better through goroutines. Right now, these methods
	// have their own nested channels and goroutines within them. We need
	// to make this as flat as possible at the Notary layer.
	if n.node.DepositFlagSet() {
		if err := joinNotaryPool(n.node); err != nil {
			return err
		}
	}

	return subscribeBlockHeaders(n.node)
}

// Stop the main loop for notarizing collations.
func (n *Notary) Stop() error {
	log.Info("Stopping notary service")
	return nil
}<|MERGE_RESOLUTION|>--- conflicted
+++ resolved
@@ -5,11 +5,6 @@
 	"github.com/ethereum/go-ethereum/sharding"
 	"github.com/ethereum/go-ethereum/sharding/database"
 	"github.com/ethereum/go-ethereum/sharding/node"
-<<<<<<< HEAD
-
-	cli "gopkg.in/urfave/cli.v1"
-=======
->>>>>>> 9db61616
 )
 
 // Notary holds functionality required to run a collation notary
@@ -21,8 +16,7 @@
 }
 
 // NewNotary creates a new notary instance.
-<<<<<<< HEAD
-func NewNotary(ctx *cli.Context, node node.Node) (*Notary, error) {
+func NewNotary(node node.Node) (*Notary, error) {
 	// Initializes a shardDB that writes to disk at /path/to/datadir/shardchaindata.
 	// This DB can be used by the Notary service to create Shard struct
 	// instances.
@@ -31,10 +25,6 @@
 		return nil, err
 	}
 	return &Notary{node, shardDB}, nil
-=======
-func NewNotary(node node.Node) (*Notary, error) {
-	return &Notary{node}, nil
->>>>>>> 9db61616
 }
 
 // Start the main routine for a notary.
