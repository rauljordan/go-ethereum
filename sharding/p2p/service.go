--- conflicted
+++ resolved
@@ -8,21 +8,7 @@
 	"github.com/ethereum/go-ethereum/log"
 )
 
-<<<<<<< HEAD
-// PeerInfo defines an interface to extract important information about a shardp2p
-// peer.
-type PeerInfo interface{}
-
-// Message defines a shardp2p message received via a subscription.
-type Message struct {
-	Peer PeerInfo
-	Data interface{} // Of the message type requested from p2p.Server.Feed(...)
-}
-
-// Server is a placeholder for a shardp2p service. To be designed.
-=======
 // Server is a placeholder for a p2p service. To be designed.
->>>>>>> 4673afe7
 type Server struct {
 	feeds map[reflect.Type]*event.Feed
 }
@@ -39,32 +25,12 @@
 	log.Info("Starting shardp2p server")
 }
 
-<<<<<<< HEAD
-// Stop the main shardp2p loop...
-=======
 // Stop the main p2p loop.
->>>>>>> 4673afe7
 func (s *Server) Stop() error {
 	log.Info("Stopping shardp2p server")
 	return nil
 }
 
-<<<<<<< HEAD
-func (s *Server) Feed(msg interface{}) (*event.Feed, error) {
-	t := reflect.TypeOf(msg)
-	if s.feeds[t] == nil {
-		s.feeds[t] = new(event.Feed)
-	}
-	return s.feeds[t], nil
-}
-
-func (s *Server) Broadcast(message interface{}) error {
-	return nil
-}
-
-func (s *Server) Send(message interface{}, peer PeerInfo) error {
-	return nil
-=======
 // Send a message to a specific peer.
 func (s *Server) Send(msg interface{}, peer Peer) {
 	// TODO
@@ -75,5 +41,4 @@
 func (s *Server) Broadcast(msg interface{}) {
 	// TODO
 	// https://github.com/prysmaticlabs/geth-sharding/issues/176
->>>>>>> 4673afe7
 }