load("@io_bazel_rules_go//go:def.bzl", "go_binary", "go_library")

go_library(
    name = "go_default_library",
    srcs = ["main.go"],
    importpath = "github.com/prysmaticlabs/geth-sharding/beacon-chain",
    visibility = ["//beacon-chain:__subpackages__"],
    deps = [
        "//beacon-chain/node:go_default_library",
<<<<<<< HEAD
        "//beacon-chain/types:go_default_library",
=======
        "//shared/debug:go_default_library",
>>>>>>> e98e838f
        "@com_github_sirupsen_logrus//:go_default_library",
        "@com_github_urfave_cli//:go_default_library",
    ],
)

go_binary(
    name = "beacon-chain",
    embed = [":go_default_library"],
    visibility = ["//beacon-chain:__subpackages__"],
)<|MERGE_RESOLUTION|>--- conflicted
+++ resolved
@@ -7,11 +7,8 @@
     visibility = ["//beacon-chain:__subpackages__"],
     deps = [
         "//beacon-chain/node:go_default_library",
-<<<<<<< HEAD
         "//beacon-chain/types:go_default_library",
-=======
         "//shared/debug:go_default_library",
->>>>>>> e98e838f
         "@com_github_sirupsen_logrus//:go_default_library",
         "@com_github_urfave_cli//:go_default_library",
     ],
